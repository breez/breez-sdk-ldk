name: breez_sdk
description: A new flutter plugin project.
<<<<<<< HEAD
version: 0.1.3
=======
version: 0.1.4
>>>>>>> 4c6b001e
publish_to: none

environment:
  sdk: ">=2.19.6 <3.0.0"
  flutter: ">=3.7.12"

dependencies:
  flutter:
    sdk: flutter
  fimber: ^0.7.0
  ### flutter_rust_bridge_codegen dependencies
  ffi: ^2.0.2
  flutter_rust_bridge: 1.75.2
  freezed: ^2.3.5
  freezed_annotation: ^2.2.0
  ###
  rxdart: ^0.27.7

dev_dependencies:
  flutter_test:
    sdk: flutter
  flutter_lints: ^2.0.2
  # The following dependencies are required by flutter_rust_bridge_codegen to
  # be defined under dev_dependencies to generate Dart files
  build_runner: <2.4.0 # Requires Flutter 3.10
  ffigen: <8.0.0-dev.0 # Requires Flutter 3.10

# For information on the generic Dart part of this file, see the
# following page: https://dart.dev/tools/pub/pubspec

# The following section is specific to Flutter.
flutter:
  # This section identifies this Flutter project as a plugin project.
  # The 'pluginClass' and Android 'package' identifiers should not ordinarily
  # be modified. They are used by the tooling to maintain consistency when
  # adding or updating assets for this project.
  plugin:
    platforms:
      android:
        package: com.breez.breez_sdk
        pluginClass: BreezSDKPlugin
      ios:
        pluginClass: BreezSDKPlugin<|MERGE_RESOLUTION|>--- conflicted
+++ resolved
@@ -1,10 +1,6 @@
 name: breez_sdk
 description: A new flutter plugin project.
-<<<<<<< HEAD
-version: 0.1.3
-=======
 version: 0.1.4
->>>>>>> 4c6b001e
 publish_to: none
 
 environment:

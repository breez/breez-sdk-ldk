--- conflicted
+++ resolved
@@ -403,7 +403,6 @@
   }
 
   /// Generates an url that can be used by a third part provider to buy Bitcoin with fiat currency
-<<<<<<< HEAD
   Future<String> buyBitcoin(
     BuyBitcoinProvider provider, {
     OpeningFeeParams? openingFeeParams,
@@ -412,10 +411,6 @@
         provider: provider,
         openingFeeParams: openingFeeParams,
       );
-=======
-  Future<String> buyBitcoin(BuyBitcoinProvider provider) =>
-      _lnToolkit.buyBitcoin(provider: provider);
->>>>>>> 2c4fd501
 }
 
 extension SDKConfig on Config {

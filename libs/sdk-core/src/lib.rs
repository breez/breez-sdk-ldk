//! # Breez SDK
//!
//! The Breez SDK enables mobile developers to integrate Lightning and bitcoin payments into their
//! apps with a very shallow learning curve. The use cases are endless – from social apps that want
//! to integrate tipping between users to content-creation apps interested in adding bitcoin monetization.
//! Crucially, this SDK is an end-to-end, non-custodial, drop-in solution powered by Greenlight,
//! a built-in LSP, on-chain interoperability, third-party fiat on-ramps, and other services users
//! and operators need.
//!
//! The Breez SDK provides the following services:
//! * Sending payments (via various protocols such as: bolt11, keysend, lnurl-pay, lightning address, etc.)
//! * Receiving payments (via various protocols such as: bolt11, lnurl-withdraw, etc.)
//! * Fetching node status (e.g. balance, max allow to pay, max allow to receive, on-chain balance, etc.)
//! * Connecting to a new or existing node.
//!
//! ## Getting Started
//!
//! First, make sure you have your API Key and Invite Code ready (see [API Key and Invite Code](#api-key-and-invite-code) section below).
//!
//! The following code initialize the SDK and make it ready to be used:
//!
//! ```ignore
//! let mnemonic = Mnemonic::generate_in(Language::English, 12)?;
//! let seed = mnemonic.to_seed("");
//! let invite_code = Some("...".into());
//!
//! let mut config = BreezServices::default_config(
//!     EnvironmentType::Production,
//!     "your API key".into(),
//!     breez_sdk_core::NodeConfig::Greenlight {
//!         config: GreenlightNodeConfig { partner_credentials: None, invite_code },
//!     },
//! );
//!
//! // Customize the config object according to your needs
//! config.working_dir = "path to an existing directory".into();
//!
//! // Connect to the Breez SDK make it ready for use
//! let sdk = BreezServices::connect(
//!    config,
//!    seed.to_vec(),        
//!    Box::new(AppEventListener {}),
//! )
//! .await?;
//!
//! ```
//!
//! We can now receive payments
//!
//! ```ignore
//! let invoice = sdk.receive_payment(3000, "Invoice for 3000 sats".into()).await?;
//! ```
//!
//! or make payments
//! ```ignore
//! let bolt11 = "...";
//! sdk.send_payment(bolt11.into(), Some(3000)).await?;
//! ```
//!
//! At any point we can fetch our balance from the Greenlight node
//! ```ignore
//! if let Some(node_state) = sdk.node_info()? {
//!     let balance_ln = node_state.channels_balance_msat;
//!     let balance_onchain = node_state.onchain_balance_msat;
//! }
//! ```
//!
//! or fetch other useful infos, like the current mempool [RecommendedFees]
//! ```ignore
//! let fees: RecommendedFees = sdk.recommended_fees().await?;
//! ```
//!
//! These different types of operations are described below in more detail.
//!
//! ### A. Initializing the SDK
//!
//! There are two simple steps necessary to initialize the SDK:
//!
//! 1. [BreezServices::default_config] to construct the sdk configuration
//! 2. [BreezServices::connect] to connect to your node and start all required Breez SDK services
//!
//! The first step takes the [EnvironmentType] and [NodeConfig] as arguments. Although you can create
//! your own config from scratch it is recommended to use the [BreezServices::default_config] method and
//! customize it according to your needs.
//! Once the [NodeConfig] is created it is passed to the [BreezServices::connect] method along with the seed and and implementation of [EventListener] which is used to
//! notify the caller of SDK events.
//!
//! Now your SDK is ready to be used.
//!
//! ### B. Sending and receiving Lightning payments
//!
//! Supported BOLT11 operations are
//!
//! * [BreezServices::receive_payment] to create an invoice
//! * [BreezServices::send_payment] to pay an invoice
//! * [BreezServices::send_spontaneous_payment] for keysend payments
//!
//! ### C. Receiving an on-chain transaction (swap-in)
//!
//! * [BreezServices::receive_onchain] accepting an optional user-selected [OpeningFeeParams] for
//! the case when the operation requires a new channel with the LSP
//! * [BreezServices::in_progress_swap]
//! * [BreezServices::list_refundables] to get a list of swaps
//! * [BreezServices::refund] to broadcast a transaction for failed or expired swaps
//!
//! ### D. Sending to an on-chain address (swap-out)
//!
//! * [BreezServices::fetch_reverse_swap_fees] to get the current swap-out fees
//! * [BreezServices::send_onchain] to start the swap-out
//! * [BreezServices::in_progress_reverse_swaps] to see any in-progress swaps
//!
//! ### E. Using LNURL
//!
//! 1. [parse] the LNURL endpoint URL to get the workflow parameters.
//! 2. After getting the user input or confirmation, complete the workflow with [BreezServices::lnurl_pay] or
//! [BreezServices::lnurl_withdraw].
//!
//! ### F. Supporting fiat currencies
//!
//! * [BreezServices::list_fiat_currencies] to get the supported fiat currencies
//! * [BreezServices::fetch_fiat_rates] to get the current exchange rates
//! * [BreezServices::recommended_fees] for the recommended mempool fees
//!
//! ### G. Connecting to an LSP
//!
//! * [BreezServices::list_lsps] to get a list of available LSPs
//! * [BreezServices::connect_lsp] to connect to a chosen LSP
//! * [BreezServices::lsp_info] to get [LspInformation] on the currently selected LSP
//!
//! ### H. Utilities
//!
//! Use [parse] to parse generic input. The input can come from the user, from a clicked link or from a QR code.
//! The resulting [InputType] will tell you what the input is and how to treat it, as well as present relevant payload data
//! in a structured form.
//!
//!
//! ## Bindings
//!
//! * C#
//! * Dart
//! * Go
//! * Kotlin
//! * Python
//! * React-Native
//! * Swift
//!
//!
//! ## API Key and Invite Code
//!
//! You will need an API Key to use the SDK, as well as an Invite Code when you create a new node.
//!
//! To get both of them, please contact Breez via email at <contact@breez.technology> or at <https://breez.technology/#contact-us-form>
//!
//! ## Support
//!
//! Join this [telegram group](https://t.me/breezsdk).

<<<<<<< HEAD
mod frb_generated; /* AUTO INJECTED BY flutter_rust_bridge. This line may not be accurate, and you can change it according to your needs. */
=======
#[allow(clippy::all)]
mod bridge_generated; /* AUTO INJECTED BY flutter_rust_bridge. This line may not be accurate, and you can change it according to your needs. */

>>>>>>> 95c7d0b4
#[macro_use]
extern crate log;

mod backup;
pub mod binding;
mod breez_services;
mod chain;
mod crypt;
pub mod error;
#[rustfmt::skip]
mod node_api; // flutter_rust_bridge_codegen: has to be defined before greenlight; greenlight::node_api
mod greenlight;
#[rustfmt::skip]
<<<<<<< HEAD
mod fiat; // flutter_rust_bridge_codegen: has to be defined after grpc; grpc::Rate
pub mod input_parser;
mod invoice;
mod lnurl;
#[rustfmt::skip]
mod models;
=======
pub mod lnurl;
>>>>>>> 95c7d0b4
mod lsp;
mod lsps0;
mod lsps2;
mod moonpay;
mod persist;
mod support;
mod swap_in;
mod swap_out;
#[allow(clippy::all)]
#[allow(unused_mut)]
#[allow(dead_code)]
mod test_utils;
mod tonic_wrap;
// GRPC structs are documented as follows:
// - if they are mirrored in Rust model structs, documented in the model structs
// - if there is no corresponding model struct, documented in breez.proto
mod grpc;

pub use breez_services::{
    mnemonic_to_seed, BackupFailedData, BreezEvent, BreezServices, CheckMessageRequest,
    CheckMessageResponse, EventListener, InvoicePaidDetails, LogStream, PaymentFailedData,
    SignMessageRequest, SignMessageResponse,
};
pub use chain::RecommendedFees;
pub use lsp::LspInformation;
pub use models::*;
pub use sdk_common::prelude::*;
pub use swap_out::reverseswap::{ESTIMATED_CLAIM_TX_VSIZE, ESTIMATED_LOCKUP_TX_VSIZE};<|MERGE_RESOLUTION|>--- conflicted
+++ resolved
@@ -155,13 +155,9 @@
 //!
 //! Join this [telegram group](https://t.me/breezsdk).
 
-<<<<<<< HEAD
+#[allow(clippy::all)]
 mod frb_generated; /* AUTO INJECTED BY flutter_rust_bridge. This line may not be accurate, and you can change it according to your needs. */
-=======
-#[allow(clippy::all)]
-mod bridge_generated; /* AUTO INJECTED BY flutter_rust_bridge. This line may not be accurate, and you can change it according to your needs. */
-
->>>>>>> 95c7d0b4
+
 #[macro_use]
 extern crate log;
 
@@ -175,16 +171,7 @@
 mod node_api; // flutter_rust_bridge_codegen: has to be defined before greenlight; greenlight::node_api
 mod greenlight;
 #[rustfmt::skip]
-<<<<<<< HEAD
-mod fiat; // flutter_rust_bridge_codegen: has to be defined after grpc; grpc::Rate
-pub mod input_parser;
-mod invoice;
-mod lnurl;
-#[rustfmt::skip]
-mod models;
-=======
 pub mod lnurl;
->>>>>>> 95c7d0b4
 mod lsp;
 mod lsps0;
 mod lsps2;
